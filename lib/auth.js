--- conflicted
+++ resolved
@@ -1,74 +1,71 @@
-'use strict';
+"use strict";
 
-const fs = require('fs');
-const gitUser = require('git-user');
-const request = require('request');
-<<<<<<< HEAD
-const prompt = require('prompt');
+const fs = require("fs");
+const clc = require("cli-color");
+const gitUser = require("git-user");
+const request = require("request");
+const prompt = require("prompt");
+const print = require("./print");
 
-module.exports = function (tokenFile) {
+module.exports = function (appName, tokenFile) {
   if (checkIfTokenFileExists(tokenFile)) {
-    return readAuthToken();
+    return readTokenFile(tokenFile)
+      .then(createGithubCredentials);
   }
   else {
-    return getUserCredentials()
+    return getUserCredentials(appName)
       .then(authorizeApp)
-      .then(createTokenFile)
-      .then(readAuthToken);
+      .then((token) => {
+        return createTokenFile(token, tokenFile)
+          .then(createGithubCredentials)
+      }, (errors) => {
+        if (errors && appAlreadyExists(errors)) {
+          print(clc.red.bold(`The app "${appName}" is already registered.`), true);
+          print(['Visit ', clc.blue.underline("https://github.com/settings/tokens"), ` to delete "${appName}" from your `, clc.bold('Personal access tokens'), ', then run this script again.'], true);
+        }
+        process.exit(0);
+      });
   }
-=======
-// const rl = require('readline').createInterface(process.stdin, process.stdout);
-const prompt = require('prompt');
-// const prompt = require('cli-prompt');
-
-module.exports = function (tokenFile) {
-  if (checkIfTokenFileExists(tokenFile)) {
-    return getUserCredentials()
-      .then(readAuthToken);
-  }
-  // else {
-  //   return getUserCredentials()
-      // .then(() => {
-      //   return createTokenFile(tokenFile, 'test');
-      // });
-  // }
->>>>>>> 2c5637f2
 };
 
-function checkIfTokenFileExists(tokenFile) {
-  return fs.readdirSync('.').some((file) => file === tokenFile);
+function appAlreadyExists(errors) {
+  return errors.some((error) => error.code === "already_exists");
 }
 
-<<<<<<< HEAD
-function createGithubCredentials(token) {
-  return { type: 'oauth', token: token };
+function checkIfTokenFileExists(tokenFile) {
+  return fs.readdirSync(".").some((file) => file === tokenFile);
 }
 
-function readAuthToken(token) {
+function readTokenFile(tokenFile) {
+  return new Promise((resolve, reject) => {
+    const token = fs.readFile(tokenFile, "utf8", (err, token) => {
+      if (err) {
+        reject(err);
+      }
+      resolve(token.slice(0, 40));
+    });
+  });
+}
+
+function createGithubCredentials(token) {
   return new Promise((resolve, reject) => {
     if (token) {
-      resolve(createGithubCredentials(token));
+      resolve({ type: "oauth", token: token });
     }
     else {
-      token = fs.readFileSync('./token').toString().slice(0, 40);
-      console.log('token', token);
-      if (token && token.length == 40) {
-        resolve(createGithubCredentials(token));
-      } else {
-        reject('Invalid token');
-      }
+      reject("Missing token");
     }
   });
 }
 
-function getUserCredentials() {
+function getUserCredentials(appName) {
   return new Promise((resolve, reject) => {
     gitUser.email((err, email) => {
       const schema = {
         properties: {
           name: {
             pattern: /^[a-zA-Z\s\-]+$/,
-            message: 'Name must be only letters, spaces, or dashes',
+            message: "Name must be only letters, spaces, or dashes",
             required: true
           },
           password: {
@@ -76,94 +73,56 @@
           }
         }
       };
-      prompt.message = '';
-      prompt.delimiter = '';
+      prompt.message = "";
+      prompt.delimiter = "";
       prompt.start();
       prompt.get({
         properties: {
           username: {
-            description: 'Github username',
+            description: "Github username",
             default: email,
-            message: 'Name must be only letters, spaces, or dashes',
+            message: "Name must be only letters, spaces, or dashes",
             required: true
           },
           password: {
-            description: 'Github password',
+            description: "Github password",
             hidden: true
           }
         }
       }, (err, result) => {
+        result.appName = appName;
         resolve(result);
       });
-    })
+    });
   });
 }
 
 function authorizeApp(user) {
   return new Promise((resolve, reject) => {
-    request.post('https://api.github.com/authorizations', {
+    request.post("https://api.github.com/authorizations", {
       auth: {
         user: user.username,
         pass: user.password,
-=======
-function readAuthToken(tokenFile) {
-  return new Promise((resolve, reject) => {
-    const token = fs.readFileSync('./token').toString().slice(0, 40);
-    if (token && token.length == 40) {
-      resolve(createGithubCredentials(token));
-    } else {
-      reject('Invalid token');
-    }
-  });
-}
-
-function createGithubCredentials(token) {
-  return { type: 'oauth', token: token };
-}
-
-function createTokenFile(tokenFile, token) {
-  return new Promise((resolve, reject) => {
-    fs.writeFile(tokenFile, token, (err) => {
-      if (err) {
-          console.log(err);
-          reject(err);
-      }
-      resolve(token);
-    });
-  });
-}
-
-function getAppCredentials(userCredentials) {
-  console.log(userCredentials);
-  return new Promise((resolve, reject) => {
-    const prettyjson = require('prettyjson');
-
-    var response = request.post('https://api.github.com/authorizations', {
-      auth: {
-        user: '',
-        pass: '',
->>>>>>> 2c5637f2
         sendImmediately: true
       },
       headers: {
-        'content-type' : 'application/x-www-form-urlencoded',
-        'User-Agent': 'demands'
+        "content-type" : "application/x-www-form-urlencoded",
+        "User-Agent": user.appName
       },
       body: JSON.stringify({
-        scopes: ['repo'],
-        note: 'Demands'
+        scopes: ["repo"],
+        note: user.appName
       })
     }, (err, response, body) => {
       if (err) {
-        return reject(err);
+        reject(err);
       }
-<<<<<<< HEAD
       body = JSON.parse(body);
       if (body.token) {
-        return resolve(body.token);
+        resolve(body.token);
       }
-      else {
-        console.log(body);
+      else if(body.errors) {
+        reject(body.errors);
         /**
          * {"message":"Validation Failed","errors":[{"resource":"OauthAccess","code":"already_exists","field":"description"}],"documentation_url":"https://developer.github.com/v3/oauth_authorizations/#create-a-new-authorization"}
          */
@@ -172,119 +131,13 @@
   });
 }
 
-function createTokenFile(token) {
-  console.log('token:', token);
+function createTokenFile(token, tokenFile) {
   return new Promise((resolve, reject) => {
-    fs.writeFile('token', token, (err) => {
+    fs.writeFile(tokenFile, token, (err) => {
       if (err) {
           reject(err);
       }
       resolve(token);
     });
-=======
-      return resolve(body);
-    });
-    /**
-     * curl https://api.github.com/authorizations --user "programbo" --data '{"scopes":["repo","user","read:org"],"note":"PRInspector"}'
-     */
-     /**
-      * {"id":25029382,"url":"https://api.github.com/authorizations/25029382","app":{"name":"Demands","url":"https://developer.github.com/v3/oauth_authorizations/","client_id":"00000000000000000000"},"token":"f0e40314cebde67dd772caef3fda7001881e6335","hashed_token":"7952ec94f93af224661a526309862431e2c3eee480eeaecb695dc3f7aa51917d","token_last_eight":"881e6335","note":"Demands","note_url":null,"created_at":"2015-11-27T07:39:23Z","updated_at":"2015-11-27T07:39:23Z","scopes":["repo"],"fingerprint":null}
-      */
-      /**
-       * {"message":"Validation Failed","errors":[{"resource":"OauthAccess","code":"already_exists","field":"description"}],"documentation_url":"https://developer.github.com/v3/oauth_authorizations/#create-a-new-authorization"}
-       */
-    resolve('');
-  });
-}
-
-function generateToken(tokenFile) {
-  // TODO
-  // return new Promise((resolve, reject) => {
-  //   rl.question('Git username:', (answer) => {
-  //     console.log(answer);
-  //   });
-  //
-  // });
-}
-
-function getUserCredentials() {
-  return new Promise((resolve, reject) => {
-    gitUser.email((err, email) => {
-      const schema = {
-        properties: {
-          name: {
-            pattern: /^[a-zA-Z\s\-]+$/,
-            message: 'Name must be only letters, spaces, or dashes',
-            required: true
-          },
-          password: {
-            hidden: true
-          }
-        }
-      };
-      prompt.message = '';
-      prompt.delimiter = '';
-      prompt.start();
-      prompt.get({
-        properties: {
-          username: {
-            description: 'Github username',
-            default: email,
-            message: 'Name must be only letters, spaces, or dashes',
-            required: true
-          },
-          password: {
-            description: 'Github password',
-            hidden: true
-          }
-        }
-      }, (err, result) => {
-        //
-        // Log the results.
-        //
-        console.log('Command-line input received:');
-        console.log('  username: ' + result.username);
-        console.log('  password: ' + result.password);
-        resolve('token');
-      });
-      // TODO
-      // prompt.multi([
-      //   {
-      //     key: 'Github username',
-      //     default: email
-      //   },
-      //   {
-      //     label: 'Github password (must be at least 5 characters)',
-      //     key: 'password',
-      //     type: 'password'
-      //   },
-      //   {
-      //     label: 'is this ok?',
-      //     type: 'boolean'
-      //   }
-      // ], console.log);
-      // const schema = {
-      //   properties: {
-      //     username: {
-      //       description: `Github username:`,
-      //       default: email,
-      //       required: true
-      //     },
-      //     password: {
-      //       description: 'Github password:',
-      //       hidden: true,
-      //       required: true
-      //     }
-      //   }
-      // };
-      // prompt.start();
-      // prompt.message = '';
-      // prompt.delimiter = '';
-      // prompt.get(schema, (err, result) => {
-      //   resolve(result);
-      // });
-
-    })
->>>>>>> 2c5637f2
   });
 }